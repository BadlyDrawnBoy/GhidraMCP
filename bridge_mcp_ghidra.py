# /// script
# requires-python = ">=3.10"
# dependencies = [
#     "requests>=2,<3",
#     "mcp>=1.2.0,<2",
# ]
# ///

import sys
import requests

from mcp.server.fastmcp import FastMCP

DEFAULT_GHIDRA_SERVER = "http://127.0.0.1:8080/"
ghidra_server_url = sys.argv[1] if len(sys.argv) > 1 else DEFAULT_GHIDRA_SERVER

mcp = FastMCP("ghidra-mcp")

def safe_get(endpoint: str, params: dict = None) -> list:
    """
    Perform a GET request with optional query parameters.
    """
    if params is None:
        params = {}

    url = f"{ghidra_server_url}/{endpoint}"

    try:
        response = requests.get(url, params=params, timeout=5)
        response.encoding = 'utf-8'
        if response.ok:
            return response.text.splitlines()
        else:
            return [f"Error {response.status_code}: {response.text.strip()}"]
    except Exception as e:
        return [f"Request failed: {str(e)}"]

def safe_post(endpoint: str, data: dict | str) -> str:
    try:
        if isinstance(data, dict):
            response = requests.post(f"{ghidra_server_url}/{endpoint}", data=data, timeout=5)
        else:
            response = requests.post(f"{ghidra_server_url}/{endpoint}", data=data.encode("utf-8"), timeout=5)
        response.encoding = 'utf-8'
        if response.ok:
            return response.text.strip()
        else:
            return f"Error {response.status_code}: {response.text.strip()}"
    except Exception as e:
        return f"Request failed: {str(e)}"

@mcp.tool()
def list_methods(offset: int = 0, limit: int = 100) -> list:
    """
    List all function names in the program with pagination.
    """
    return safe_get("methods", {"offset": offset, "limit": limit})

@mcp.tool()
def list_classes(offset: int = 0, limit: int = 100) -> list:
    """
    List all namespace/class names in the program with pagination.
    """
    return safe_get("classes", {"offset": offset, "limit": limit})

@mcp.tool()
def decompile_function(name: str) -> str:
    """
    Decompile a specific function by name and return the decompiled C code.
    """
    return safe_post("decompile", name)

@mcp.tool()
def rename_function(old_name: str, new_name: str) -> str:
    """
    Rename a function by its current name to a new user-defined name.
    """
    return safe_post("renameFunction", {"oldName": old_name, "newName": new_name})

@mcp.tool()
def rename_data(address: str, new_name: str) -> str:
    """
    Rename a data label at the specified address.
    """
    return safe_post("renameData", {"address": address, "newName": new_name})

@mcp.tool()
def list_segments(offset: int = 0, limit: int = 100) -> list:
    """
    List all memory segments in the program with pagination.
    """
    return safe_get("segments", {"offset": offset, "limit": limit})

@mcp.tool()
def list_imports(offset: int = 0, limit: int = 100) -> list:
    """
    List imported symbols in the program with pagination.
    """
    return safe_get("imports", {"offset": offset, "limit": limit})

@mcp.tool()
def list_exports(offset: int = 0, limit: int = 100) -> list:
    """
    List exported functions/symbols with pagination.
    """
    return safe_get("exports", {"offset": offset, "limit": limit})

@mcp.tool()
def list_namespaces(offset: int = 0, limit: int = 100) -> list:
    """
    List all non-global namespaces in the program with pagination.
    """
    return safe_get("namespaces", {"offset": offset, "limit": limit})

@mcp.tool()
def list_data_items(offset: int = 0, limit: int = 100) -> list:
    """
    List defined data labels and their values with pagination.
    """
    return safe_get("data", {"offset": offset, "limit": limit})

@mcp.tool()
def search_functions_by_name(query: str, offset: int = 0, limit: int = 100) -> list:
    """
    Search for functions whose name contains the given substring.
    """
    if not query:
        return ["Error: query string is required"]
    return safe_get("searchFunctions", {"query": query, "offset": offset, "limit": limit})

<<<<<<< HEAD
# New functionalities

@mcp.tool()
def get_function_by_address(address: str) -> str:
    """
    Get a function by its address.
    """
    return "\n".join(safe_get("get_function_by_address", {"address": address}))

@mcp.tool()
def get_current_address() -> str:
    """
    Get the address currently selected by the user.
    """
    return "\n".join(safe_get("get_current_address"))

@mcp.tool()
def get_current_function() -> str:
    """
    Get the function currently selected by the user.
    """
    return "\n".join(safe_get("get_current_function"))

@mcp.tool()
def list_functions() -> list:
    """
    List all functions in the database.
    """
    return safe_get("list_functions")

@mcp.tool()
def decompile_function_by_address(address: str) -> str:
    """
    Decompile a function at the given address.
    """
    return "\n".join(safe_get("decompile_function", {"address": address}))

@mcp.tool()
def disassemble_function(address: str) -> list:
    """
    Get assembly code (address: instruction; comment) for a function.
    """
    return safe_get("disassemble_function", {"address": address})

@mcp.tool()
def set_decompiler_comment(address: str, comment: str) -> str:
    """
    Set a comment for a given address in the function pseudocode.
    """
    return safe_post("set_decompiler_comment", {"address": address, "comment": comment})

@mcp.tool()
def set_disassembly_comment(address: str, comment: str) -> str:
    """
    Set a comment for a given address in the function disassembly.
    """
    return safe_post("set_disassembly_comment", {"address": address, "comment": comment})

@mcp.tool()
def rename_local_variable(function_address: str, old_name: str, new_name: str) -> str:
    """
    Rename a local variable in a function.
    """
    return safe_post("rename_local_variable", {"function_address": function_address, "old_name": old_name, "new_name": new_name})

@mcp.tool()
def rename_function_by_address(function_address: str, new_name: str) -> str:
    """
    Rename a function by its address.
    """
    return safe_post("rename_function_by_address", {"function_address": function_address, "new_name": new_name})

@mcp.tool()
def set_function_prototype(function_address: str, prototype: str) -> str:
    """
    Set a function's prototype.
    """
    return safe_post("set_function_prototype", {"function_address": function_address, "prototype": prototype})

@mcp.tool()
def set_local_variable_type(function_address: str, variable_name: str, new_type: str) -> str:
    """
    Set a local variable's type.
    """
    return safe_post("set_local_variable_type", {"function_address": function_address, "variable_name": variable_name, "new_type": new_type})
=======
@mcp.tool()
def rename_variable(function_name: str, old_name: str, new_name: str) -> str:
    """
    Rename a local variable within a function.
    """
    return safe_post("renameVariable", {
        "functionName": function_name,
        "oldName": old_name,
        "newName": new_name
    })
>>>>>>> c0d304cc

if __name__ == "__main__":
    mcp.run()<|MERGE_RESOLUTION|>--- conflicted
+++ resolved
@@ -128,93 +128,6 @@
         return ["Error: query string is required"]
     return safe_get("searchFunctions", {"query": query, "offset": offset, "limit": limit})
 
-<<<<<<< HEAD
-# New functionalities
-
-@mcp.tool()
-def get_function_by_address(address: str) -> str:
-    """
-    Get a function by its address.
-    """
-    return "\n".join(safe_get("get_function_by_address", {"address": address}))
-
-@mcp.tool()
-def get_current_address() -> str:
-    """
-    Get the address currently selected by the user.
-    """
-    return "\n".join(safe_get("get_current_address"))
-
-@mcp.tool()
-def get_current_function() -> str:
-    """
-    Get the function currently selected by the user.
-    """
-    return "\n".join(safe_get("get_current_function"))
-
-@mcp.tool()
-def list_functions() -> list:
-    """
-    List all functions in the database.
-    """
-    return safe_get("list_functions")
-
-@mcp.tool()
-def decompile_function_by_address(address: str) -> str:
-    """
-    Decompile a function at the given address.
-    """
-    return "\n".join(safe_get("decompile_function", {"address": address}))
-
-@mcp.tool()
-def disassemble_function(address: str) -> list:
-    """
-    Get assembly code (address: instruction; comment) for a function.
-    """
-    return safe_get("disassemble_function", {"address": address})
-
-@mcp.tool()
-def set_decompiler_comment(address: str, comment: str) -> str:
-    """
-    Set a comment for a given address in the function pseudocode.
-    """
-    return safe_post("set_decompiler_comment", {"address": address, "comment": comment})
-
-@mcp.tool()
-def set_disassembly_comment(address: str, comment: str) -> str:
-    """
-    Set a comment for a given address in the function disassembly.
-    """
-    return safe_post("set_disassembly_comment", {"address": address, "comment": comment})
-
-@mcp.tool()
-def rename_local_variable(function_address: str, old_name: str, new_name: str) -> str:
-    """
-    Rename a local variable in a function.
-    """
-    return safe_post("rename_local_variable", {"function_address": function_address, "old_name": old_name, "new_name": new_name})
-
-@mcp.tool()
-def rename_function_by_address(function_address: str, new_name: str) -> str:
-    """
-    Rename a function by its address.
-    """
-    return safe_post("rename_function_by_address", {"function_address": function_address, "new_name": new_name})
-
-@mcp.tool()
-def set_function_prototype(function_address: str, prototype: str) -> str:
-    """
-    Set a function's prototype.
-    """
-    return safe_post("set_function_prototype", {"function_address": function_address, "prototype": prototype})
-
-@mcp.tool()
-def set_local_variable_type(function_address: str, variable_name: str, new_type: str) -> str:
-    """
-    Set a local variable's type.
-    """
-    return safe_post("set_local_variable_type", {"function_address": function_address, "variable_name": variable_name, "new_type": new_type})
-=======
 @mcp.tool()
 def rename_variable(function_name: str, old_name: str, new_name: str) -> str:
     """
@@ -225,7 +138,83 @@
         "oldName": old_name,
         "newName": new_name
     })
->>>>>>> c0d304cc
+
+@mcp.tool()
+def get_function_by_address(address: str) -> str:
+    """
+    Get a function by its address.
+    """
+    return "\n".join(safe_get("get_function_by_address", {"address": address}))
+
+@mcp.tool()
+def get_current_address() -> str:
+    """
+    Get the address currently selected by the user.
+    """
+    return "\n".join(safe_get("get_current_address"))
+
+@mcp.tool()
+def get_current_function() -> str:
+    """
+    Get the function currently selected by the user.
+    """
+    return "\n".join(safe_get("get_current_function"))
+
+@mcp.tool()
+def list_functions() -> list:
+    """
+    List all functions in the database.
+    """
+    return safe_get("list_functions")
+
+@mcp.tool()
+def decompile_function_by_address(address: str) -> str:
+    """
+    Decompile a function at the given address.
+    """
+    return "\n".join(safe_get("decompile_function", {"address": address}))
+
+@mcp.tool()
+def disassemble_function(address: str) -> list:
+    """
+    Get assembly code (address: instruction; comment) for a function.
+    """
+    return safe_get("disassemble_function", {"address": address})
+
+@mcp.tool()
+def set_decompiler_comment(address: str, comment: str) -> str:
+    """
+    Set a comment for a given address in the function pseudocode.
+    """
+    return safe_post("set_decompiler_comment", {"address": address, "comment": comment})
+
+@mcp.tool()
+def set_disassembly_comment(address: str, comment: str) -> str:
+    """
+    Set a comment for a given address in the function disassembly.
+    """
+    return safe_post("set_disassembly_comment", {"address": address, "comment": comment})
+
+@mcp.tool()
+def rename_function_by_address(function_address: str, new_name: str) -> str:
+    """
+    Rename a function by its address.
+    """
+    return safe_post("rename_function_by_address", {"function_address": function_address, "new_name": new_name})
+
+@mcp.tool()
+def set_function_prototype(function_address: str, prototype: str) -> str:
+    """
+    Set a function's prototype.
+    """
+    return safe_post("set_function_prototype", {"function_address": function_address, "prototype": prototype})
+
+@mcp.tool()
+def set_local_variable_type(function_address: str, variable_name: str, new_type: str) -> str:
+    """
+    Set a local variable's type.
+    """
+    return safe_post("set_local_variable_type", {"function_address": function_address, "variable_name": variable_name, "new_type": new_type})
 
 if __name__ == "__main__":
-    mcp.run()+    mcp.run()
